--- conflicted
+++ resolved
@@ -17,13 +17,8 @@
             fail-fast: true
             matrix:
                 os: [ubuntu-latest]
-<<<<<<< HEAD
-                python-version: ['3.10']  # '3.11'] possible conflicts between numpy & astropy on 3.11.
-                astropy-version: ['<6.0', '<6.1', '<7.0']
-=======
                 python-version: ['3.10', '3.11']
                 astropy-version: ['<6.1', '<7.0']
->>>>>>> 9b94c46b
                 desiutil-version: ['3.4.3', 'main']
 
         steps:
