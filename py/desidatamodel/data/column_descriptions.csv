--- conflicted
+++ resolved
@@ -225,12 +225,8 @@
 NUMOBS,int64,,"Number of spectroscopic observations (on this specific, single tile)"
 NUMOBS_INIT,int64,,Initial number of observations for target calculated across target selection bitmasks and OBSCONDITIONS
 NUMOBS_MORE,int64,,Number of additional observations needed
-<<<<<<< HEAD
+NUM_ITER,int64,,Number of positioner iterations
 NZ,float64,h^3 Mpc^-3,"The comoving number density of the tracer at the given redshift, assuming complete sample"
-=======
-NUM_ITER,int64,,Number of positioner iterations
-NZ,,,"The comoving number density of the tracer at the given redshift, in units (h/Mpc)^3, assuming complete sample"
->>>>>>> 1616e3e2
 O2C,float64,,The criteria for assessing strength of OII emission for ELG observations
 OBJID,int32,,Imaging Surveys OBJID on that brick (renamed BRICK_OBJID)
 OBJTYPE,char[3],,"Object type: TGT, SKY, NON, BAD"
@@ -399,7 +395,7 @@
 VAR_A_MGII,float32,,Variance of MgII fit amplitude parameter A
 VAR_B_MGII,float32,,Variance of MgII fit offset parameter B
 VAR_SIGMA_MGII,float32,,Variance of MgII fit width parameter sigma
-VERSION,char[14],,Tag of desitarget used to create the target catalog 
+VERSION,char[14],,Tag of desitarget used to create the target catalog
 WEIGHT,float64,,The combination of all weights to use
 WEIGHT_COMP,float64,,1/FRACZ_TILELOCID
 WEIGHT_FKP,float64,,"1/(1+NZ*P0), with P0 different for each tracer"
