Name,Type,Units,Description,FullDescription
ABSMAG01_SDSS_G,float32,mag,g-corrected (to z=0.1) absolute magnitude in the SDSS g band from fastspecfit,g-corrected (to z=0.1) absolute magnitude in the SDSS g band from fastspecfit
ABSMAG01_SDSS_R,float32,mag,r-corrected (to z=0.1) absolute magnitude in the SDSS r band from fastspecfit,r-corrected (to z=0.1) absolute magnitude in the SDSS r band from fastspecfit
ABSMAG_R,float64,mag,Absolute r-band magnitude after k-correction,Absolute magnitude in the r-band after k-correction
AIRMASS,float32,,Average airmass during this exposure,Average airmass during this exposure
AIRMASS_GFA,float64,,Average airmass during this exposure from GFA,Average airmass during this exposure as measured by GFA
APFLUX_G,float32,nanomaggy,Total g-band flux within a 0.75 arcsec radius,Total flux in nanomaggies extracted in a 0.75 arcsec radius in the g band at this location
APFLUX_IVAR_G,float32,nanomaggy^-2,Inverse variance of APFLUX_G,Inverse variance of APFLUX_G
APFLUX_IVAR_R,float32,nanomaggy^-2,Inverse variance of APFLUX_R,Inverse variance of APFLUX_R
APFLUX_IVAR_Z,float32,nanomaggy^-2,Inverse variance of APFLUX_Z,Inverse variance of APFLUX_Z
APFLUX_R,float32,nanomaggy,Total r-band flux within a 0.75 arcsec radius,Total flux in nanomaggies extracted in a 0.75 arcsec radius in the r band at this location
APFLUX_Z,float32,nanomaggy,Total z-band flux within a 0.75 arcsec radius,Total flux in nanomaggies extracted in a 0.75 arcsec radius in the z band at this location
A_MGII,float32,,Fitted parameter A (amplitude) by MgII fitter,Fitted parameter A (amplitude) by MgII fitter
BETA_MEAN,float32,,Mean value of the dust emissivity index posterior from Planck,Mean value of the dust emissivity index posterior from Planck (Planck Collaboration - A and A 594 2016 - A10)
BETA_ML,float32,,Maximum value of the dust emissivity index posterior from Planck,Maximum value of the dust emissivity index posterior from Planck (Planck Collaboration - A and A 594 2016 - A10)
BETA_RMS,float32,,Root mean square value of the dust emissivity index posterior from Planck,Root mean square value of the dust emissivity index posterior from Planck (Planck Collaboration - A and A 594 2016 - A10)
BGS_TARGET,int64,,BGS (Bright Galaxy Survey) target sel bitmask,BGS (Bright Galaxy Survey) target selection bitmask
BITWEIGHTS,int64[2],,Bitmask pair for alternative target assignment,A size of two 64 bit masks that encodes which of the alternative assignment histories that the target was assigned in
BLOBDIST,float32,pix,Max distance from a detected LS source,Maximum distance from a detected Legacy Surveys source
BRICKID,int32,,Brick ID from tractor input,Brick ID from tractor input
BRICKNAME,char[8],,Brick name from tractor input,Brick name from tractor input
BRICK_OBJID,int32,,Imaging Surveys OBJID on that brick,Imaging Surveys OBJID on that brick
B_MGII,float32,,Fitted parameter B (constant) by MgII fitter,Fitted parameter B (constant) by MgII fitter
CALIB_G,float32,,g-band systematic magnitude calibration residuals constructed by comparing LS stars to stars from Pan-STARRS1,g-band systematic magnitude calibration residuals constructed by comparing LS stars to stars from Pan-STARRS1 (details in Appendix A from DESI 2024 II paper)
CALIB_R,float32,,r-band systematic magnitude calibration residuals constructed by comparing LS stars to stars from Pan-STARRS1,r-band systematic magnitude calibration residuals constructed by comparing LS stars to stars from Pan-STARRS1 (details in Appendix A from DESI 2024 II paper)
CALIB_Z,float32,,z-band systematic magnitude calibration residuals constructed by comparing LS stars to stars from Pan-STARRS1,z-band systematic magnitude calibration residuals constructed by comparing LS stars to stars from Pan-STARRS1 (details in Appendix A from DESI 2024 II paper)
CAMERA,char[2],,Camera identifier [brz][0-9],Camera identifier. Passband and SPECGRPH ([brz][0-9]).
CHECKER,char[5],,Initials of researcher who vetted the target,Initials of researcher who vetted the target
CHI2,float64,,Best fit chi squared,Best fit chi squared
CMX_TARGET,int64,,Target selection bitmask for commissioning,Target selection bitmask for commissioning
COADD_EXPTIME,float32,s,Summed exposure time for coadd,Summed exposure time for coadd
COADD_FIBERSTATUS,int32,,bitwise-AND of input FIBERSTATUS,bitwise-AND of input FIBERSTATUS
COADD_NUMEXP,int16,,Number of exposures in coadd,Number of exposures in coadd
COADD_NUMNIGHT,int16,,Number of nights in coadd,Number of nights in coadd
COADD_NUMTILE,int16,,Number of tiles in coadd,Number of tiles in coadd
COEFF,float64[10],,Redrock template coefficients,Redrock template coefficients
COLLISION,bool,,Boolean for whether given potential assignment had a fiber collision with any keep-out zone,Boolean for whether given potential assignment had a fiber collision with any keep-out zone
COMP_TILE,float64,,Assignment completeness given the target class,Assignment completeness for all targets of this type with the same value for TILES
C_CIII,float32,,Confidence for CIII line,Confidence for CIII line
C_CIV,float32,,Confidence for CIV line,Confidence for CIV line
C_Halpha,float32,,Confidence for Halpha line,Confidence for Halpha line
C_Hbeta,float32,,Confidence for Hbeta line,Confidence for Hbeta line
C_LYA,float32,,Confidence that LyA line (probability for QSO),"Confidence for LyA line, i.e. ~probability to be a QSO"
C_MgII,float32,,Confidence for MgII line,Confidence for MgII line
DCHISQ,float32[5],,Difference in chi-squared between Tractor fits,Difference in chi-squared between Tractor model fits
DEC,float64,deg,Barycentric declination in ICRS,Barycentric declination in ICRS
DEC_IVAR,float32,deg^-2,"Inverse variance of DEC, excl astrom calib err","Inverse variance of DEC, excluding astrometric calibration errors"
DELTACHI2,float64,,chi2 diff b/w 1st and 2nd-best Redrock fits,chi2 difference between first- and second-best redrock template fits
DELTA_CHI2,float32,,chi2 diff b/w Redrock fit and MgII fitter,Difference of chi2 between redrock fit and MgII fitter over the lambda interval considered during the fit
DELTA_CHI2_MGII,float32,,chi2 diff b/w Redrock fit and MgII fitter,Difference of chi2 between redrock fit and MgII fitter over the lambda interval considered during the fit
DELTA_X,float64,mm,CS5 X requested minus actual position,CS5 X requested minus actual position
DELTA_Y,float64,mm,CS5 Y requested minus actual position,CS5 Y requested minus actual position
DESINAME,char[22],,"Name with truncated decimal TARGET_{RA,DEC}","Human readable identifier of a sky location DESI JXXX.XXXX[+/-]YY.YYYY, where X,Y=truncated decimal TARGET_RA, TARGET_DEC, precise to 0.36 arcsec. Multiple objects can map to a single DESINAME if very close on the sky."
DESI_TARGET,int64,,DESI (dark program) target selection bitmask,DESI (dark time program) target selection bitmask
DEVICE_LOC,int32,,Device location on focal plane [0-523],Device location on focal plane [0-523]
DEVICE_TYPE,char[3],,Device type,Device type
EBV,float32,mag,Galactic extinction E(B-V) from SFD98,Galactic extinction E(B-V) reddening from SFD98
EBV_CHIANG_SFDcorr,float32,,EBV dust reddening SFD correction,EBV dust reddening SFD correction (from Chiang - ApJ 958 2023 - 118)
EBV_MPF_Mean_FW15,float32,,Mean EBV dust reddening generated from a combination of stellar reddening derived from PS1 and 2MASS photometry and Gaia EDR3 parallaxes with a FWHM of 15 minutes,Mean EBV dust reddening generated from a combination of stellar reddening derived from PS1 and 2MASS photometry and Gaia EDR3 parallaxes with a FWHM of 15 minutes (more details in Mudur Park and Finkbeiner - ApJ 949 2023)
EBV_MPF_Mean_FW6P1,float32,,Mean EBV dust reddening generated from a combination of stellar reddening derived from PS1 and 2MASS photometry and Gaia EDR3 parallaxes with a FWHM of 6.1 minutes,Mean EBV dust reddening generated from a combination of stellar reddening derived from PS1 and 2MASS photometry and Gaia EDR3 parallaxes with a FWHM of 6.1 minutes (more details in Mudur Park and Finkbeiner - ApJ 949 2023)
EBV_MPF_Mean_ZptCorr_FW15,float32,,Zero point correction in EBV dust reddening generated from a combination of stellar reddening derived from PS1 and 2MASS photometry and Gaia EDR3 parallaxes with a FWHM of 15 minutes,Zero point correction in EBV dust reddening generated from a combination of stellar reddening derived from PS1 and 2MASS photometry and Gaia EDR3 parallaxes with a FWHM of 15 minutes (more details in Mudur Park and Finkbeiner - ApJ 949 2023)
EBV_MPF_Mean_ZptCorr_FW6P1,float32,,Zero point correction in EBV dust reddening generated from a combination of stellar reddening derived from PS1 and 2MASS photometry and Gaia EDR3 parallaxes with a FWHM of 6.1 minutes,Zero point correction in EBV dust reddening generated from a combination of stellar reddening derived from PS1 and 2MASS photometry and Gaia EDR3 parallaxes with a FWHM of 6.1 minutes (more details in Mudur Park and Finkbeiner - ApJ 949 2023)
EBV_MPF_VarCorr_FW15,float32,,Uncertainty corrections in EBV dust reddening generated from a combination of stellar reddening derived from PS1 and 2MASS photometry and Gaia EDR3 parallaxes with a FWHM of 15 minutes,Uncertainty corrections in EBV dust reddening generated from a combination of stellar reddening derived from PS1 and 2MASS photometry and Gaia EDR3 parallaxes with a FWHM of 15 minutes (more details in Mudur Park and Finkbeiner - ApJ 949 2023)
EBV_MPF_VarCorr_FW6P1,float32,,Uncertainty corrections in EBV dust reddening generated from a combination of stellar reddening derived from PS1 and 2MASS photometry and Gaia EDR3 parallaxes with a FWHM of 6.1 minutes,Uncertainty corrections in EBV dust reddening generated from a combination of stellar reddening derived from PS1 and 2MASS photometry and Gaia EDR3 parallaxes with a FWHM of 6.1 minutes (more details in Mudur Park and Finkbeiner - ApJ 949 2023)
EBV_MPF_Var_FW15,float32,,Variance in EBV dust reddening generated from a combination of stellar reddening derived from PS1 and 2MASS photometry and Gaia EDR3 parallaxes with a FWHM of 15 minutes,Variance in EBV dust reddening generated from a combination of stellar reddening derived from PS1 and 2MASS photometry and Gaia EDR3 parallaxes with a FWHM of 15 minutes (more details in Mudur Park and Finkbeiner - ApJ 949 2023)
EBV_MPF_Var_FW6P1,float32,,Variance in EBV dust reddening generated from a combination of stellar reddening derived from PS1 and 2MASS photometry and Gaia EDR3 parallaxes with a FWHM of 6.1 minutes,Variance in EBV dust reddening generated from a combination of stellar reddening derived from PS1 and 2MASS photometry and Gaia EDR3 parallaxes with a FWHM of 6.1 minutes (more details in Mudur Park and Finkbeiner - ApJ 949 2023)
EBV_SGF14,float32,,EBV dust reddening from Schlafly Green and Finkbeiner map from PanSTARRS1,EBV dust reddening from Schlafly Green and Finkbeiner map from PanSTARRS1 (details in Appendix A from DESI 2024 II paper)
EFFECTIVE_BIAS,float64,,Effective bias used to weight the galaxy when unifying several tracers,Effective bias used to weight the galaxy when unifying several tracers
EFFTIME_ETC,float64,s,Effective exp time (nominal conditions; ETC),Effective exposure time for nominal conditions inferred from ETC data
EFFTIME_SPEC,float64,s,Effective exp time (nominal conditions; TSNR2),Effective exposure time for nominal conditions derived from the TSNR2 fits to the spectroscopy
EQ_ALL_0P0,float64,,e-correction at redshift=0.0,e-correction at redshift=0.0
EQ_ALL_0P1,float64,,e-correction at redshift=0.1,e-correction at redshift=0.1
EXPID,int32,,DESI Exposure ID number,DESI Exposure ID number
EXPTIME,float64,s,Length of time shutter was open,Length of time shutter was open
FAFLAVOR,char[*],,Fiberassign flavor name,Fiberassign flavor name
FAPRGRM,char[*],,Fiberassign program name,Fiberassign program name
FA_TARGET,int64,,Internal targeting bit for fiberassign,Targeting bit internally used by fiberassign (linked with FA_TYPE)
FA_TYPE,binary,,Internal target type for fiberassign,"Fiberassign internal target type (science, standard, sky, safe, suppsky)"
FIBER,int32,,Fiber ID on the CCDs [0-4999],Fiber ID on the CCDs [0-4999]
FIBERASSIGN_X,float32,mm,Fiberassign expected CS5 X loc on focal plane,Fiberassign expected CS5 X location on focal plane
FIBERASSIGN_Y,float32,mm,Fiberassign expected CS5 Y loc on focal plane,Fiberassign expected CS5 Y location on focal plane
FIBERFLUX_G,float32,nanomaggy,Predicted object g flux within diam 1.5 arcsec,Predicted g-band flux within a fiber of diameter 1.5 arcsec from this object in 1 arcsec Gaussian seeing
FIBERFLUX_IVAR_G,float32,nanomaggy^-2,Inverse variance of FIBERFLUX_G,Inverse variance of ``FIBERFLUX_G``
FIBERFLUX_IVAR_R,float32,nanomaggy^-2,Inverse variance of FIBERFLUX_R,Inverse variance of ``FIBERFLUX_R``
FIBERFLUX_IVAR_Z,float32,nanomaggy^-2,Inverse variance of FIBERFLUX_Z,Inverse variance of ``FIBERFLUX_Z``
FIBERFLUX_R,float32,nanomaggy,Predicted object r flux within diam 1.5 arcsec,Predicted r-band flux within a fiber of diameter 1.5 arcsec from this object in 1 arcsec Gaussian seeing
FIBERFLUX_Z,float32,nanomaggy,Predicted object z flux within diam 1.5 arcsec,Predicted z-band flux within a fiber of diameter 1.5 arcsec from this object in 1 arcsec Gaussian seeing
FIBERSTATUS,int32,,Fiber status mask. 0=good,Fiber status mask. 0=good
FIBERTOTFLUX_G,float32,nanomaggy,Predicted total g flux within diam 1.5 arcsec,Predicted g-band flux within a fiber of diameter 1.5 arcsec from all sources at this location in 1 arcsec Gaussian seeing
FIBERTOTFLUX_R,float32,nanomaggy,Predicted total r flux within diam 1.5 arcsec,Predicted r-band flux within a fiber of diameter 1.5 arcsec from all sources at this location in 1 arcsec Gaussian seeing
FIBERTOTFLUX_W1,float32,nanomaggy,Predicted total W1 flux within diam 1.5 arcsec,Predicted WISE W1-band flux within a fiber of diameter 1.5 arcsec from all sources at this location in 1 arcsec Gaussian seeing
FIBERTOTFLUX_W2,float32,nanomaggy,Predicted total W2 flux within diam 1.5 arcsec,Predicted WISE W2-band flux within a fiber of diameter 1.5 arcsec from all sources at this location in 1 arcsec Gaussian seeing
FIBERTOTFLUX_Z,float32,nanomaggy,Predicted total z flux within diam 1.5 arcsec,Predicted z-band flux within a fiber of diameter 1.5 arcsec from all sources at this location in 1 arcsec Gaussian seeing
FIBER_DEC,float64,deg,DEC of actual fiber position,DEC of actual fiber position
FIBER_RA,float64,deg,RA of actual fiber position,RA of actual fiber position
FIBER_X,float64,mm,CS5 X location requested by PlateMaker,CS5 X location requested by PlateMaker
FIBER_Y,float64,mm,CS5 Y location requested by PlateMaker,CS5 Y location requested by PlateMaker
FIRSTNIGHT,int32,,Calendar Date of the first exposure,KPNO Calendar Date when the first exposure was obtained (regardless of data quality)
FLUX_G,float32,nanomaggy,Flux in the Legacy Survey g-band (AB),Flux in the Legacy Survey g-band (AB)
FLUX_G_DERED,float32,nanomaggy,(lower or uppercase) FLUX_G corrected for Galactic extinction (AB),(lower or uppercase) Flux in the g-band after correcting for Galactic extinction (AB system)
FLUX_IVAR_G,float32,nanomaggy^-2,Inverse variance of FLUX_G (AB),Inverse variance of FLUX_G (AB)
FLUX_IVAR_R,float32,nanomaggy^-2,Inverse variance of FLUX_R (AB),Inverse variance of FLUX_R (AB)
FLUX_IVAR_W1,float32,nanomaggy^-2,Inverse variance of FLUX_W1 (AB),Inverse variance of FLUX_W1 (AB)
FLUX_IVAR_W2,float32,nanomaggy^-2,Inverse variance of FLUX_W2 (AB),Inverse variance of FLUX_W2 (AB)
FLUX_IVAR_Z,float32,nanomaggy^-2,Inverse variance of FLUX_Z (AB),Inverse variance of FLUX_Z (AB)
FLUX_R,float32,nanomaggy,Flux in the Legacy Survey r-band (AB),Flux in the Legacy Survey r-band (AB)
FLUX_R_DERED,float32,nanomaggy,(lower or uppercase) FLUX_R corrected for Galactic extinction (AB),(lower or uppercase) Flux in the r-band after correcting for Galactic extinction (AB system)
FLUX_W1,float32,nanomaggy,WISE flux in W1 (AB),WISE flux in W1 (AB)
FLUX_W1_DERED,float32,nanomaggy,(lower or uppercase) FLUX_W1 corrected for Galactic extinction (AB),(lower or uppercase) Flux in the WISE W1-band after correcting for Galactic extinction (AB system)
FLUX_W2,float32,nanomaggy,WISE flux in W2 (AB),WISE flux in W2 (AB)
FLUX_W2_DERED,float32,nanomaggy,(lower or uppercase) FLUX_W2 corrected for Galactic extinction (AB),(lower or uppercase) Flux in the WISE W2-band after correcting for Galactic extinction (AB system)
FLUX_Z,float32,nanomaggy,Flux in the Legacy Survey z-band (AB),Flux in the Legacy Survey z-band (AB)
FLUX_Z_DERED,float32,nanomaggy,(lower or uppercase) FLUX_Z corrected for Galactic extinction (AB),(lower or uppercase) Flux in the z-band after correcting for Galactic extinction (AB system)
FRACZ_TILELOCID,float64,,Frac of targets obs at TILELOCID given class,The fraction of targets of this type at this TILELOCID that received an observation (after forcing each target to a unique TILELOCID)
FRAC_TLOBS_TILES,float64,,Fraction of targets with the same TILES value that contribute to FRACZ_TILELOCID,Fraction of targets with the same TILES value that contribute to FRACZ_TILELOCID
GAIA_ASTROMETRIC_EXCESS_NOISE,float32,,Gaia astrometric excess noise,Gaia astrometric excess noise
GAIA_ASTROMETRIC_PARAMS_SOLVED,int64,,Astrometric params estimated for a Gaia source,which astrometric parameters were estimated for a Gaia source
GAIA_ASTROMETRIC_SIGMA5D_MAX,float32,mas,Gaia semi-major axis of 5-d error ellipsoid,Gaia longest semi-major axis of the 5-d error ellipsoid
GAIA_DEC,float64,deg,Gaia ICRS declination,Gaia ICRS declination
GAIA_DUPLICATED_SOURCE,bool,,Gaia duplicated source flag,Gaia duplicated source flag
GAIA_PHOT_BP_MEAN_FLUX_OVER_ERROR,float32,,Gaia BP band signal-to-noise,Gaia BP band signal-to-noise
GAIA_PHOT_BP_MEAN_MAG,float32,mag,Gaia BP band magnitude,Gaia BP band magnitude
GAIA_PHOT_BP_N_OBS,int32,,Gaia BP band number of observations,Gaia BP band number of observations
GAIA_PHOT_BP_RP_EXCESS_FACTOR,float32,,Gaia BP/RP excess factor,Gaia BP/RP excess factor
GAIA_PHOT_G_MEAN_FLUX_OVER_ERROR,float32,,Gaia G band signal-to-noise,Gaia G band signal-to-noise
GAIA_PHOT_G_MEAN_MAG,float32,mag,Gaia G band magnitude,Gaia G band magnitude
GAIA_PHOT_G_N_OBS,int32,,Gaia G band number of observations,Gaia G band number of observations
GAIA_PHOT_RP_MEAN_FLUX_OVER_ERROR,float32,,Gaia RP band signal-to-noise,Gaia RP band signal-to-noise
GAIA_PHOT_RP_MEAN_MAG,float32,mag,Gaia RP band magnitude,Gaia RP band magnitude
GAIA_PHOT_RP_N_OBS,int32,,Gaia RP band number of observations,Gaia RP band number of observations
GAIA_RA,float64,deg,Gaia ICRS right ascension,Gaia ICRS right ascension
GALDEPTH_G,float32,nanomaggy^-2,Galaxy model-based depth in LS g-band,Galaxy model-based depth in LS g-band
GALDEPTH_R,float32,nanomaggy^-2,Galaxy model-based depth in LS r-band,Galaxy model-based depth in LS r-band
GALDEPTH_Z,float32,nanomaggy^-2,Galaxy model-based depth in LS z-band,Galaxy model-based depth in LS z-band
GOODHARDLOC,bool,,True/False whether the fiber had good hardware,True/False whether the fiber had good hardware
GOODPRI,bool,,True if assigned priority less or equals to base priority,True/False whether the priority of what was assigned to the location was less or equals to the base priority of the given target class
GOODTSNR,bool,,True if TSNR (class) above minimum threshold,True/False whether the TSNR (class) value used was above the minimum threshold for the given target class
HALPHA,float32,,Intensity of Halpha emission at FWHM of 6 minutes, Intensity of Halpha emission at FWHM of 6 minutes (from Finkbeiner - ApJS 146 2003 - 407)
HALPHA_CHI2,float32,,Reduced chi2 of the fit for the HALPHA line,Reduced chi2 of the fit for the HALPHA line
HALPHA_CONT,float32,10**-17 erg/(s cm2 Angstrom),Continuum for HALPHA line fitting (constant),Continuum used for the fitting (fixed value) for the HALPHA line
HALPHA_CONT_IVAR,float32,10**+34 (s2 cm4 Angstrom2) / erg2,Inverse variance of HALPHA line continuum,Inverse variance of the continuum for the HALPHA line
HALPHA_ERROR,float32,,Intensity error of Halpha emission at FWHM of 6 minutes,Intensity error of Halpha emission at FWHM of 6 minutes (from Finkbeiner - ApJS 146 2003 - 407)
HALPHA_EW,float32,Angstrom,Fitted HALPHA line rest-frame equivalent width,Fitted rest-frame equivalent width for the HALPHA line
HALPHA_EW_IVAR,float32,Angstrom^-2,Inverse variance of fitted HALPHA_EW,Inverse variance of the fitted rest-frame equivalent width for the HALPHA line
HALPHA_FLUX,float32,10**-17 erg/(s cm2),Fitted flux for the HALPHA line,Fitted flux for the HALPHA line
HALPHA_FLUX_IVAR,float32,10**+34 (s2 cm4) / erg2,Inverse variance of fitted HALPHA line flux,Inverse variance of the fitted flux for the HALPHA line
HALPHA_NDOF,int32,,Number of deg of freedom for HALPHA line fit,Number of degrees of freedom of the fit for the HALPHA line
HALPHA_SHARE,float32,,NaN (SHARE not relevant for HALPHA line),NaN (SHARE not relevant for HALPHA line)
HALPHA_SHARE_IVAR,float32,,NaN (SHARE not relevant for HALPHA line),NaN (SHARE not relevant for HALPHA line)
HALPHA_SIGMA,float32,Angstrom,Fitted HALPHA line width in the observed frame,Fitted line width (in the observed frame) for the HALPHA line
HALPHA_SIGMA_IVAR,float32,Angstrom^-2,Inverse variance of HALPHA_SIGMA (obs frame),Inverse variance of the fitted line width (in the observed frame) for the HALPHA line
HBETA_CHI2,float32,,Reduced chi2 of the fit for the HBETA line,Reduced chi2 of the fit for the HBETA line
HBETA_CONT,float32,10**-17 erg/(s cm2 Angstrom),Continuum for HBETA line fitting (constant),Continuum used for the fitting (fixed value) for the HBETA line
HBETA_CONT_IVAR,float32,10**+34 (s2 cm4 Angstrom2) / erg2,Inverse variance of HBETA line continuum,Inverse variance of the continuum for the HBETA line
HBETA_EW,float32,Angstrom,Fitted HBETA line rest-frame equivalent width,Fitted rest-frame equivalent width for the HBETA line
HBETA_EW_IVAR,float32,Angstrom^-2,Inverse variance of HBETA_EW (rest frame),Inverse variance of the fitted rest-frame equivalent width for the HBETA line
HBETA_FLUX,float32,10**-17 erg/(s cm2),Fitted flux for the HBETA line,Fitted flux for the HBETA line
HBETA_FLUX_IVAR,float32,10**+34 (s2 cm4) / erg2,Inverse variance of fitted HBETA line flux,Inverse variance of the fitted flux for the HBETA line
HBETA_NDOF,int32,,Number of deg of freedom for HBETA line fit,Number of degrees of freedom of the fit for the HBETA line
HBETA_SHARE,float32,,NaN (SHARE not relevant for HBETA line),NaN (SHARE not relevant for HBETA line)
HBETA_SHARE_IVAR,float32,,NaN (SHARE not relevant for HBETA line),NaN (SHARE not relevant for HBETA line)
HBETA_SIGMA,float32,Angstrom,Fitted HBETA line width in the observed frame,Fitted line width (in the observed frame) for the HBETA line
HBETA_SIGMA_IVAR,float32,Angstrom^-2,Inverse variance of HBETA_SIGMA (obs frame),Inverse variance of the fitted line width (in the observed frame) for the HBETA line
HDELTA_CHI2,float32,,Reduced chi2 of the fit for the HDELTA line,Reduced chi2 of the fit for the HDELTA line
HDELTA_CONT,float32,10**-17 erg/(s cm2 Angstrom),Continuum for HDELTA line fitting (constant),Continuum used for the fitting (fixed value) for the HDELTA line
HDELTA_CONT_IVAR,float32,10**+34 (s2 cm4 Angstrom2) / erg2,Inverse variance of the HDELTA line continuum,Inverse variance of the continuum for the HDELTA line
HDELTA_EW,float32,Angstrom,Fitted HDELTA line rest-frame equivalent width,Fitted rest-frame equivalent width for the HDELTA line
HDELTA_EW_IVAR,float32,Angstrom^-2,Inverse variance of HDELTA_EW (rest frame),Inverse variance of the fitted rest-frame equivalent width for the HDELTA line
HDELTA_FLUX,float32,10**-17 erg/(s cm2),Fitted flux for the HDELTA line,Fitted flux for the HDELTA line
HDELTA_FLUX_IVAR,float32,10**+34 (s2 cm4) / erg2,Inverse variance of fitted HDELTA line flux,Inverse variance of the fitted flux for the HDELTA line
HDELTA_NDOF,int32,,Number of deg of freedom of HDELTA line fit,Number of degrees of freedom of the fit for the HDELTA line
HDELTA_SHARE,float32,,NaN (SHARE not relevant for HDELTA line),NaN (SHARE not relevant for HDELTA line)
HDELTA_SHARE_IVAR,float32,,NaN (SHARE not relevant for HDELTA line),NaN (SHARE not relevant for HDELTA line)
HDELTA_SIGMA,float32,Angstrom,Fitted HDELTA line width in the observed frame,Fitted line width (in the observed frame) for the HDELTA line
HDELTA_SIGMA_IVAR,float32,Angstrom^-2,Inverse variance of HDELTA_SIGMA (obs frame),Inverse variance of the fitted line width (in the observed frame) for the HDELTA line
HEALPIX,int32,,HEALPixel at this location (NSIDE=64; NESTED),HEALPixel containing this location at NSIDE=64 in the NESTED scheme
HGAMMA_CHI2,float32,,Reduced chi2 of the fit for the HGAMMA line,Reduced chi2 of the fit for the HGAMMA line
HGAMMA_CONT,float32,10**-17 erg/(s cm2 Angstrom),Continuum for HGAMMA line fitting (constant),Continuum used for the fitting (fixed value) for the HGAMMA line
HGAMMA_CONT_IVAR,float32,10**+34 (s2 cm4 Angstrom2) / erg2,Inverse variance of the HGAMMA line continuum,Inverse variance of the continuum for the HGAMMA line
HGAMMA_EW,float32,Angstrom,Fitted HGAMMA line rest-frame equivalent width,Fitted rest-frame equivalent width for the HGAMMA line
HGAMMA_EW_IVAR,float32,Angstrom^-2,Inverse variance of HGAMMA_EW (rest frame),Inverse variance of the fitted rest-frame equivalent width for the HGAMMA line
HGAMMA_FLUX,float32,10**-17 erg/(s cm2),Fitted flux for the HGAMMA line,Fitted flux for the HGAMMA line
HGAMMA_FLUX_IVAR,float32,10**+34 (s2 cm4) / erg2,Inverse variance of fitted HGAMMA line flux,Inverse variance of the fitted flux for the HGAMMA line
HGAMMA_NDOF,int32,,Number of deg of freedom of HGAMMA line fit,Number of degrees of freedom of the fit for the HGAMMA line
HGAMMA_SHARE,float32,,NaN (SHARE not relevant for HGAMMA line),NaN (SHARE not relevant for HGAMMA line)
HGAMMA_SHARE_IVAR,float32,,NaN (SHARE not relevant for HGAMMA line),NaN (SHARE not relevant for HGAMMA line)
HGAMMA_SIGMA,float32,Angstrom,Fitted HGAMMA line width in the observed frame,Fitted line width (in the observed frame) for the HGAMMA line
HGAMMA_SIGMA_IVAR,float32,Angstrom^-2,Inverse variance of HGAMMA_SIGMA (obs frame),Inverse variance of the fitted line width (in the observed frame) for the HGAMMA line
HI,float32,,HI column density assembled by combining the Effelsberg-Bonn HI Survey and the third revision of the Galactic All-Sky Survey,HI column density assembled by combining the Effelsberg-Bonn HI Survey and the third revision of the Galactic All-Sky Survey (from HI4PI Collaboration - A and A 594 2016 - A116)
HPXPIXEL,int64,,HEALPixel at this location (NSIDE=64; NESTED),HEALPixel containing this location at NSIDE=64 in the NESTED scheme
IN_COADD_B,bool,,Fiber/exp used in coadd of camera B,If True this fiber in this exposure was used in the coadd of camera B
IN_COADD_R,bool,,Fiber/exp used in coadd of camera R,If True this fiber in this exposure was used in the coadd of camera R
IN_COADD_Z,bool,,Fiber/exp used in coadd of camera Z,If True this fiber in this exposure was used in the coadd of camera Z
IN_DESI,int16,,Used by fiberassign to create tile; set to 1,Used by fiberassign to make a tile in the DESI footprint; always set to 1
IN_RADIUS,float32,arcsec,Radius used to set the IN_BRIGHT_OBJECT bit,Radius used to set the ``IN_BRIGHT_OBJECT`` bit in the ``DESI_TARGET`` bitmask.
IS_QSO_MGII,bool,,True if the object passes the MgII selection,Boolean: True if the object passes the MgII selection
IS_QSO_QN,int16,,True if the object passes QuasarNET selection,Spectroscopic classification from QuasarNET (1 for a quasar)
KAPPA_PLANCK,float64,,Map of lensing convergence from Planck where values are the mean-field-subtracted minimum-variance estimate from temperature and polarization,Map of lensing convergence from Planck where values are the mean-field-subtracted minimum-variance estimate from temperature and polarization (from Planck Collaboration - A and A 641 2020 - A8)
KCORR_G0P0,float64,,g-band k-correction at redshift=0.0,g-band k-correction at redshift=0.0
KCORR_G0P1,float64,,g-band k-correction at redshift=0.1,g-band k-correction at redshift=0.1
KCORR_R0P0,float64,,r-band k-correction at redshift=0.0,r-band k-correction at redshift=0.0
KCORR_R0P1,float64,,r-band k-correction at redshift=0.1,r-band k-correction at redshift=0.1
LAMBDA_REF,float32,Angstrom,Requested central wavelength for fiber,Requested wavelength at which targets should be centered on fibers
LASTNIGHT,int32,,Final night of observation in series of coadds,Final night of observation included in a series of coadds
LC_FLUX_IVAR_W1,float32[15],nanomaggy^-2,Inverse variance of LC_FLUX_W1 (AB; 0 if N/A),Inverse variance of LC_FLUX_W1 (AB system; defaults to zero for unused entries)
LC_FLUX_IVAR_W2,float32[15],nanomaggy^-2,Inverse variance of LC_FLUX_W2 (AB; 0 if N/A),Inverse variance of LC_FLUX_W2 (AB system; defaults to zero for unused entries)
LC_FLUX_W1,float32[15],nanomaggy,AB FLUX_W1 in up to 15 coadd epochs (0 if N/A),FLUX_W1 in each of up to fifteen unWISE coadd epochs (AB system; defaults to zero for unused entries)
LC_FLUX_W2,float32[15],nanomaggy,AB FLUX_W2 in up to 15 coadd epochs (0 if N/A),FLUX_W2 in each of up to fifteen unWISE coadd epochs (AB system; defaults to zero for unused entries)
LC_MJD_W1,float64[15],,MJD_W1 in up to 15 coadd epochs (0 if N/A),MJD_W1 in each of up to fifteen unWISE coadd epochs (defaults to zero for unused entries)
LC_MJD_W2,float64[15],,MJD_W2 in up to 15 coadd epochs (0 if N/A),MJD_W2 in each of up to fifteen unWISE coadd epochs (defaults to zero for unused entries)
LC_NOBS_W1,int16[15],,NOBS_W1 in up to 15 unWISE coadd epochs,NOBS_W1 in each of up to fifteen unWISE coadd epochs
LC_NOBS_W2,int16[15],,NOBS_W2 in up to 15 unWISE coadd epochs,NOBS_W2 in each of up to fifteen unWISE coadd epochs
LOCATION,int64,,Loc on focal plane PETAL_LOC*1000 + DEVICE_LOC,Location on the focal plane PETAL_LOC*1000 + DEVICE_LOC
LOCATION_ASSIGNED,bool,,True if assigned for the target in question,True/False for assigned/unassigned for the target in question
LRG_MASK,binary,,(lower or uppercase) Imaging mask bits relevant to LRG targets, (lower or upper case) Imaging mask bits relevant to LRG targets
MAIN_NSPEC,int32,,Nb of coadded spectra in Main survey for TID,Number of coadded spectra for this TARGETID in Main survey
MAIN_PRIMARY,bool,,True if primary coadd spectrum in Main survey,Boolean flag (True/False) for the primary coadded spectrum in Main survey
MASKBITS,int16,,Bitwise mask from imaging for potential issues,Bitwise mask from the imaging indicating potential issue or blending
MAX_MJD,float64,d,MJD of the last exposure in coadded spectrum,Maximum value of the Modified Julian Date (when the shutter was open for the last exposure used in the coadded spectrum)
MEAN_DELTA_X,float32,mm,Mean fiber diff (requested - actual CS5 X loc),Mean (over exposures) fiber difference requested - actual CS5 X location on focal plane
MEAN_DELTA_Y,float32,mm,Mean fiber diff (requested - actual CS5 Y loc),Mean (over exposures) fiber difference requested - actual CS5 Y location on focal plane
MEAN_FIBER_DEC,float64,deg,Mean (over exposures) DEC of fiber position,Mean (over exposures) DEC of actual fiber position
MEAN_FIBER_RA,float64,deg,Mean (over exposures) RA of fiber position,Mean (over exposures) RA of actual fiber position
MEAN_FIBER_X,float32,mm,Mean (over exposures) fiber CS5 X loc on FP,Mean (over exposures) fiber CS5 X location on focal plane
MEAN_FIBER_Y,float32,mm,Mean (over exposures) fiber CS5 Y loc on FP,Mean (over exposures) fiber CS5 Y location on focal plane
MEAN_MJD,float64,d,Mean of MJD of exposures in a coadded spectrum,Mean value of the Modified Julian Date (when the shutter was open for exposures used in the coadded spectrum)
MEAN_PSF_TO_FIBER_SPECFLUX,float32,,Mean over exp PSF light frac in fiber,Mean of input exposures fraction of light from point-like source captured by 1.5 arcsec diameter fiber given atmospheric seeing
MEDIAN_CALIB_COUNT_B,float64,,Median of calibrated flux in B camera,Median of calibrated flux in B camera
MEDIAN_CALIB_COUNT_R,float64,,Median of calibrated flux in R camera,Median of calibrated flux in R camera
MEDIAN_CALIB_COUNT_Z,float64,,Median of calibrated flux in Z camera,Median of calibrated flux in Z camera
MEDIAN_CALIB_SNR_B,float64,,Median(S/N) of calibrated flux in B camera,Median(S/N) of calibrated flux in B camera
MEDIAN_CALIB_SNR_R,float64,,Median(S/N) of calibrated flux in R camera,Median(S/N) of calibrated flux in R camera
MEDIAN_CALIB_SNR_Z,float64,,Median(S/N) of calibrated flux in Z camera,Median(S/N) of calibrated flux in Z camera
MEDIAN_FFLAT_COUNT_B,float64,,Median of fiber-flatfielded counts in B camera,Median of fiber-flatfielded counts in B camera
MEDIAN_FFLAT_COUNT_R,float64,,Median of fiber-flatfielded counts in R camera,Median of fiber-flatfielded counts in R camera
MEDIAN_FFLAT_COUNT_Z,float64,,Median of fiber-flatfielded counts in Z camera,Median of fiber-flatfielded counts in Z camera
MEDIAN_FFLAT_SNR_B,float64,,Median(S/N) of B cam fiberflatfielded counts,Median(S/N) of fiberflatfielded counts in B camera
MEDIAN_FFLAT_SNR_R,float64,,Median(S/N) of R cam fiberflatfielded counts,Median(S/N) of fiberflatfielded counts in R camera
MEDIAN_FFLAT_SNR_Z,float64,,Median(S/N) of Z cam fiberflatfielded counts,Median(S/N) of fiberflatfielded counts in Z camera
MEDIAN_RAW_COUNT_B,float64,,Median of raw counts in B camera,Median of raw counts in B camera
MEDIAN_RAW_COUNT_R,float64,,Median of raw counts in R camera,Median of raw counts in R camera
MEDIAN_RAW_COUNT_Z,float64,,Median of raw counts in Z camera,Median of raw counts in Z camera
MEDIAN_RAW_SNR_B,float64,,Median(raw signal/noise) in B camera,Median(raw signal/noise) in B camera
MEDIAN_RAW_SNR_R,float64,,Median(raw signal/noise) in R camera,Median(raw signal/noise) in R camera
MEDIAN_RAW_SNR_Z,float64,,Median(raw signal/noise) in Z camera,Median(raw signal/noise) in Z camera
MEDIAN_SKYSUB_COUNT_B,float64,,Median of sky-subtracted counts in B camera,Median of sky-subtracted counts in B camera
MEDIAN_SKYSUB_COUNT_R,float64,,Median of sky-subtracted counts in R camera,Median of sky-subtracted counts in R camera
MEDIAN_SKYSUB_COUNT_Z,float64,,Median of sky-subtracted counts in Z camera,Median of sky-subtracted counts in Z camera
MEDIAN_SKYSUB_SNR_B,float64,,Median(S/N) of sky-subtracted counts in B cam,Median(S/N) of sky-subtracted counts in B camera
MEDIAN_SKYSUB_SNR_R,float64,,Median(S/N) of sky-subtracted counts in R cam,Median(S/N) of sky-subtracted counts in R camera
MEDIAN_SKYSUB_SNR_Z,float64,,Median(S/N) of sky-subtracted counts in Z cam,Median(S/N) of sky-subtracted counts in Z camera
MIN_MJD,float64,d,MJD of the first exposure in coadded spectrum,Minimum value of the Modified Julian Date (when the shutter was open for the first exposure used in the coadded spectrum)
MJD,float64,d,Modified Julian Date when shutter open for exp,Modified Julian Date when shutter was opened for this exposure
MJD_BEGIN,float64,d,Start of the allowed observing window (MJD),Start of the allowed observing window for this target (Modified Julian Date)
MJD_END,float64,d,End of the allowed observing window (MJD),End of the allowed observing window for this target (Modified Julian Date)
mod_success_rate,float64,,Expected spectroscopic success rate given the target and observation properties,Expected spectroscopic success rate given the target and observation properties
MORPHTYPE,char[4],,Imaging Survey morphological type from Tractor,Imaging Surveys morphological type from Tractor
MWS_TARGET,int64,,Milky Way Survey targeting bits,Milky Way Survey targeting bits
MW_TRANSMISSION_G,float32,,Milky Way dust transmission in LS g-band,Milky Way dust transmission in LS g-band
MW_TRANSMISSION_R,float32,,Milky Way dust transmission in LS r-band,Milky Way dust transmission in LS r-band
MW_TRANSMISSION_W1,float32,,Milky Way dust transmission in WISE W1,Milky Way dust transmission in WISE W1
MW_TRANSMISSION_W2,float32,,Milky Way dust transmission in WISE W2,Milky Way dust transmission in WISE W2
MW_TRANSMISSION_W3,float32,,Milky Way dust transmission in WISE W3,Milky Way dust transmission in WISE W3
MW_TRANSMISSION_W4,float32,,Milky Way dust transmission in WISE W4,Milky Way dust transmission in WISE W4
MW_TRANSMISSION_Z,float32,,Milky Way dust transmission in LS z-band,Milky Way dust transmission in LS z-band
NCOEFF,int64,,Number of Redrock template coefficients,Number of Redrock template coefficients
NEAR_RADIUS,float32,arcsec,Radius used to set the NEAR_BRIGHT_OBJECT bit,Radius used to set the ``NEAR_BRIGHT_OBJECT`` bit in the ``DESI_TARGET`` bitmask.
NIGHT,int32,,YYYYMMDD date at start of this observing night,Night of observation (YYYYMMDD) starting at local noon before observations start
NOBS_G,int16,,Number of images for central pixel in g-band,Number of images for central pixel in g-band
NOBS_R,int16,,Number of images for central pixel in r-band,Number of images for central pixel in r-band
NOBS_Z,int16,,Number of images for central pixel in z-band,Number of images for central pixel in z-band
NPIXELS,int64,,Number of unmasked pixels used in Redrock fit,Number of unmasked pixels contributing to the Redrock fit
NTILE,int64,,Number of tiles target was available on,Number of tiles target was available on
NUMOBS,int64,,Nb of spectro observations of this given tile,"Number of spectroscopic observations (on this specific, single tile)"
NUMOBS_INIT,int64,,Initial number of observations for target,Initial number of observations for target calculated across target selection bitmasks and OBSCONDITIONS
NUMOBS_MORE,int64,,Number of additional observations needed,Number of additional observations needed
NUMTARGET,int16,,Total number of targets covered by positioner,Total number of targets that this positioner covered
NUM_ITER,int64,,Number of positioner iterations,Number of positioner iterations
NX,float64,,Estimated mean number density given the redshift and number of overlapping tiles (NTILE),Estimated mean number density given the redshift and number of overlapping tiles (NTILE)
NZ,float64,h^3 Mpc^-3,Comoving number density of tracer at given z,"The comoving number density of the tracer at the given redshift, assuming complete sample"
O2C,float64,,(lower or uppercase) Criterion for strength of OII emission for ELG,(lower or uppercase) The criteria for assessing strength of OII emission for ELG observations
OBJID,int32,,Imaging Surveys OBJID on brick (BRICK_OBJID),Imaging Surveys OBJID on that brick (renamed BRICK_OBJID)
OBJTYPE,char[3],,"Object type: TGT, SKY, NON, BAD","Object type: TGT, SKY, NON, BAD"
OBSCONDITIONS,int32,,Bitmask of allowed observing conditions,Bitmask of allowed observing conditions
OCLAYER,char[6],,DARK for dark time or BRIGHT for any time,Either DARK for dark-time or BRIGHT to observe in either bright- or dark-time
OIII_CHI2,float32,,Reduced chi2 of the fit for the [OIII] doublet,Reduced chi2 of the fit for the [OIII] doublet
OIII_CONT,float32,10**-17 erg/(s cm2 Angstrom),Continuum for [OIII] doublet fit (constant),Continuum used for the fitting (fixed value) for the [OIII] doublet
OIII_CONT_IVAR,float32,10**+34 (s2 cm4 Angstrom2) / erg2,Inverse variance of [OIII] doublet continuum,Inverse variance of the continuum for the [OIII] doublet
OIII_EW,float32,Angstrom,[OIII] doublet rest-frame equivalent width,Fitted rest-frame equivalent width for the [OIII] doublet
OIII_EW_IVAR,float32,Angstrom^-2,Inverse variance of fitted OIII_EW,Inverse variance of the fitted rest-frame equivalent width for the [OIII] doublet
OIII_FLUX,float32,10**-17 erg/(s cm2),Fitted flux for the [OIII] doublet,Fitted flux for the [OIII] doublet
OIII_FLUX_IVAR,float32,10**+34 (s2 cm4) / erg2,Inverse variance of fitted [OIII] doublet flux,Inverse variance of the fitted flux for the [OIII] doublet
OIII_NDOF,int32,,Nb of degrees of freedom of [OIII] doublet fit,Number of degrees of freedom of the fit for the [OIII] doublet
OIII_SHARE,float32,,"F1/(F0+F1) for [OIII] w/ F0, F1 each line flux","F1/(F0+F1) for the [OIII] doublet, where F0 and F1 are the individual line fluxes (SHARE value fixed during the fit)"
OIII_SHARE_IVAR,float32,,Infinity because SHARE is fixed during the fit,"Infinite value, as SHARE is fixed during the fit"
OIII_SIGMA,float32,Angstrom,Fitted [OIII] line width in the observed frame,Fitted line width (in the observed frame) for the [OIII] doublet
OIII_SIGMA_IVAR,float32,Angstrom^-2,Inverse variance of OIII_SIGMA (obs frame),Inverse variance of the fitted line width (in the observed frame) for the [OIII] doublet
OII_CHI2,float32,,Reduced chi2 of the fit for the [OII] doublet,Reduced chi2 of the fit for the [OII] doublet
OII_CONT,float32,10**-17 erg/(s cm2 Angstrom),Continuum for [OII] doublet fit (constant),Continuum used for the fitting (fixed value) for the [OII] doublet
OII_CONT_IVAR,float32,10**+34 (s2 cm4 Angstrom2) / erg2,Inverse variance of [OII] doublet continuum,Inverse variance of the continuum for the [OII] doublet
OII_EW,float32,Angstrom,[OII] doublet rest-frame equivalent width,Fitted rest-frame equivalent width for the [OII] doublet
OII_EW_IVAR,float32,Angstrom^-2,Inverse variance of fitted OII_EW,Inverse variance of the fitted rest-frame equivalent width for the [OII] doublet
OII_FLUX,float32,10**-17 erg/(s cm2),Fitted flux for the [OII] doublet,Fitted flux for the [OII] doublet
OII_FLUX_IVAR,float32,10**+34 (s2 cm4) / erg2,Inverse variance of fitted [OII] doublet flux,Inverse variance of the fitted flux for the [OII] doublet
OII_NDOF,int32,,Nb of degrees of freedom of [OII] doublet fit,Number of degrees of freedom of the fit for the [OII] doublet
OII_SHARE,float32,,"F1/(F0+F1) for [OII] w/ F0, F1 each line flux","Fitted F1/(F0+F1) for the [OII] doublet, where F0 and F1 are the individual line fluxes"
OII_SHARE_IVAR,float32,,Inverse variance of OII_SHARE value,Inverse variance of the fitted F1/(F0+F1) for the [OII] doublet
OII_SIGMA,float32,Angstrom,Fitted [OII] line width in the observed frame,Fitted line width (in the observed frame) for the [OII] doublet
OII_SIGMA_IVAR,float32,Angstrom^-2,Inverse variance of OII_SIGMA (obs frame),Inverse variance of the fitted line width (in the observed frame) for the [OII] doublet
PARALLAX,float32,mas,Reference catalog parallax,Reference catalog parallax
PARALLAX_IVAR,float32,mas^-2,Inverse variance of PARALLAX,Inverse variance of PARALLAX
PETAL_LOC,int16,,Petal location [0-9],Petal location [0-9]
PHOTSYS,char[1],,Photom system: N for MzLS/BASS; S for DECaLS,"N for the MzLS/BASS photometric system, S for DECaLS"
PLATE_DEC,float64,deg,Barycentric Declination for PlateMaker (ICRS),Barycentric Declination in ICRS to be used by PlateMaker
PLATE_RA,float64,deg,Barycentric RA for PlateMaker (ICRS),Barycentric Right Ascension in ICRS to be used by PlateMaker
PLATE_REF_EPOCH,float64,yr,Copy of REF_EPOCH for PlateMaker,Copy of REF_EPOCH to be used by PlateMaker
PMDEC,float32,mas yr^-1,Proper motion in the +Dec direction,Proper motion in the +Dec direction
PMDEC_IVAR,float32,yr^2 mas^-2,Inverse variance of PMDEC,Inverse variance of PMDEC
PMRA,float32,mas yr^-1,"Proper motion in +RA direction, incl. cos(dec)",proper motion in the +RA direction (already including cos(dec))
PMRA_IVAR,float32,yr^2 mas^-2,Inverse variance of PMRA,Inverse variance of PMRA
PRIORITY,int32,,Target current priority,Target current priority
PRIORITY_ASSIGNED,int32,,(only for data) PRIORITY of the target that was assigned to the given FIBER and TILEID (redundant with PRIORITY in the random catalogs),(only for data) PRIORITY of the target that was assigned to the given FIBER and TILEID (redundant with PRIORITY in the random catalogs)
PRIORITY_INIT,int64,,Target initial priority from target selection,Target initial priority from target selection bitmasks and OBSCONDITIONS
PROBA_RF,float32,,Probability of being a QSO from Random Forest,Probability of being a quasar generated by the quasar Random Forest targeting algorithm.
PROB_OBS,float64,,Probability of assignment in alt histories,The number alternative assignment histories that the target was assigned in divided by 128
PROGRAM,char[6],,"DESI program type: BRIGHT, DARK, BACKUP, OTHER","DESI program type - BRIGHT, DARK, BACKUP, OTHER"
PSFDEPTH_G,float32,nanomaggy^-2,PSF-based depth in g-band,PSF-based depth in g-band
PSFDEPTH_R,float32,nanomaggy^-2,PSF-based depth in r-band,PSF-based depth in r-band
PSFDEPTH_W1,float32,nanomaggy^-2,PSF-based depth in WISE W1,PSF-based depth in WISE W1
PSFDEPTH_W2,float32,nanomaggy^-2,PSF-based depth in WISE W2,PSF-based depth in WISE W2
PSFDEPTH_Z,float32,nanomaggy^-2,PSF-based depth in z-band,PSF-based depth in z-band
PSFSIZE_G,float32,arcsec,Median g-band PSF size of BRICK_PRIMARY objs,Median PSF size evaluated at the BRICK_PRIMARY objects in this brick in g-band
PSFSIZE_R,float32,arcsec,Median r-band PSF size of BRICK_PRIMARY objs,Median PSF size evaluated at the BRICK_PRIMARY objects in this brick in r-band
PSFSIZE_Z,float32,arcsec,Median z-band PSF size of BRICK_PRIMARY objs,Median PSF size evaluated at the BRICK_PRIMARY objects in this brick in z-band
<<<<<<< HEAD
PSF_TO_FIBER_SPECFLUX,float64,,PSF light fraction within fiber (given seeing),fraction of light from point-like source captured by 1.5 arcsec diameter fiber given atmospheric seeing
QSO_MASKBITS,int32,,QSO Bitwise mask from imaging for potential issues, QSO Bitwise mask from the imaging indicating potential issue or blending
=======
PSF_TO_FIBER_SPECFLUX,float64,,PSF light fraction in fiber (given seeing),Fraction of light from point-like source captured by 1.5 arcsec diameter fiber given atmospheric seeing
>>>>>>> 9b94c46b
RA,float64,deg,Barycentric Right Ascension in ICRS,Barycentric Right Ascension in ICRS
RA_IVAR,float32,deg^-2,Inv variance of RA; w/o cos(dec) or astrom err,"Inverse variance of RA (no cosine term!), excluding astrometric calibration errors"
REF_CAT,char[2],,"Ref catalog (T2=Tycho-2, G2=Gaia DR2, L2=SGA)","Reference catalog source for star: T2 for Tycho-2, G2 for Gaia DR2, L2 for the SGA, empty otherwise"
REF_EPOCH,float32,yr,Reference epoch for Gaia/Tycho astrometry,Reference epoch for Gaia/Tycho astrometry. Typically 2015.5 for Gaia
REF_ID,int64,,Tyc1*1e6+Tyc2*10+Tyc3 (Tycho); sourceid (Gaia),"Tyc1*1,000,000+Tyc2*10+Tyc3 for Tycho-2; ``sourceid`` for Gaia DR2"
REF_MAG,float32,mag,"Mag for IN_RADIUS: G (Gaia); VT,HP,BT (Tycho)","Magnitude used to calculate ``IN_RADIUS``; typically, in order of preference, G-band for Gaia or VT then HP then BT for Tycho."
RELEASE,int16,,Imaging surveys release ID,Imaging surveys release ID
REST_GMR_0P0,float64,,Rest-frame g-r colour at redshift=0.0,Rest-frame g-r colour at redshift=0.0
REST_GMR_0P1,float64,,Rest-frame g-r colour at redshift=0.1,Rest-frame g-r colour at redshift=0.1
RMS_DELTA_X,float32,mm,RMS (over exposures) fiber CS5 X loc on FP,RMS (over exposures) of the fiber difference between measured and requested CS5 X location on focal plane
RMS_DELTA_Y,float32,mm,RMS (over exposures) fiber CS5 Y loc on FP,RMS (over exposures) of the fiber difference between measured and requested CS5 Y location on focal plane
ROSETTE_NUMBER,int32,,Rosette number ID [0-19],Rosette number ID [0-19]
ROSETTE_R,float64,deg,Radius from the rosette center to the target,Radius from the center of the rosette to the target
SCND_ORDER,int32,,Nb of row for target entry in secondary file,Number of row for target entry in secondary file (placeholder; needed by fiberassign)
SCND_TARGET,int64,,Target select. bitmask for secondary programs,Target selection bitmask for secondary programs
SEEING_ETC,float64,arcsec,Average FWHM atm seeing during exposure (ETC),Average FWHM atmospheric seeing during this exposure as measured by ETC
SEEING_GFA,float64,arcsec,Average FWHM atm seeing during exposure (GFA),Average FWHM atmospheric seeing during this exposure as measured by GFA
SERSIC,float32,,Sersic profile power-law index (MORPHTYPE=SER),Power-law index for the Sersic profile model (MORPHTYPE=SER)
SERSIC_IVAR,float32,,Inverse variance of SERSIC,Inverse variance of SERSIC
SHAPEDEV_E1,float32,,deVaucouleurs shape fit ellipticity param e1,deVaucouleurs shape fit ellipticity parameter e1
SHAPEDEV_E1_IVAR,float32,,Inverse variance of SHAPEDEV_E1,Inverse variance of SHAPEDEV_E1
SHAPEDEV_E2,float32,,deVaucouleurs shape fit ellipticity param e2,deVaucouleurs shape fit ellipticity parameter e2
SHAPEDEV_E2_IVAR,float32,,Inverse variance of SHAPEDEV_E2,Inverse variance of SHAPEDEV_E2
SHAPEDEV_R,float32,arcsec,deVaucouleurs shape half-light radius,deVaucouleurs shape half-light radius
SHAPEDEV_R_IVAR,float32,arcsec^-2,Inverse variance of SHAPEDEV_R,Inverse variance of SHAPEDEV_R
SHAPEEXP_E1,float32,,Exponential shape fit ellipticity param e1,Imaging exponential shape fit ellipticity parameter e1
SHAPEEXP_E1_IVAR,float32,,Inverse variance of SHAPEEXP_E1,Inverse variance of SHAPEEXP_E1
SHAPEEXP_E2,float32,,Exponential shape fit ellipticity param e2,Imaging exponential shape fit ellipticity parameter e2
SHAPEEXP_E2_IVAR,float32,,Inverse variance of SHAPEEXP_E2,Inverse variance of SHAPEEXP_E2
SHAPEEXP_R,float32,arcsec,Imaging exponential shape half-light radius,Imaging exponential shape half-light radius
SHAPEEXP_R_IVAR,float32,arcsec^-2,Inverse variance of SHAPEEXP_R,Inverse variance of SHAPEEXP_R
SHAPE_E1,float32,,Ellipticity param e1 of galaxy model MORPHTYPE,Ellipticity component 1 of galaxy model for galaxy type MORPHTYPE
SHAPE_E1_IVAR,float32,,Inverse variance of SHAPE_E1,Inverse variance of SHAPE_E1
SHAPE_E2,float32,,Ellipticity param e2 of galaxy model MORPHTYPE,Ellipticity component 2 of galaxy model for galaxy type MORPHTYPE
SHAPE_E2_IVAR,float32,,Inverse variance of SHAPE_E2,Inverse variance of SHAPE_E2
SHAPE_R,float32,arcsec,Half-light radius of galaxy model (greater than 0),Half-light radius of galaxy model (greater than 0)
SHAPE_R_IVAR,float32,arcsec^-2,Inverse variance of SHAPE_R,Inverse variance of SHAPE_R
SIGMA_MGII,float32,Angstrom,Fitted param SIGMA (linewidth) by MgII fitter,Fitted parameter SIGMA (linewidth) by MgII fitter (in angstrom?)
SKY_MAG_AB_GFA,float64,mag arcsec^-2,Sky background in GFA passband,"Sky background in the GFA passband, measured from the GFA backgrounds."
SKY_MAG_G_GFA,float64,mag arcsec^-2,Sky background in g passband,"Sky background measured in the spectroscopy integrated over the DECam g passband, AB mags."
SKY_MAG_R_GFA,float64,mag arcsec^-2,Sky background in r passband,"Sky background measured in the spectroscopy integrated over the DECam r passband, AB mags."
SKY_MAG_Z_GFA,float64,mag arcsec^-2,Sky background in z passband,"Sky background measured in the spectroscopy integrated over the DECam z passband, AB mags."
SPECTRO,int16,,Spectrograph number [0-9],Spectrograph number [0-9]
SPECTROID,int32,,Hardware ID of spectrograph (not used),Hardware ID of spectrograph (not used)
SPECTYPE,char[6],,"Best-fit spectral type: GALAXY, QSO, STAR","Spectral type of Redrock best fit template (e.g. GALAXY, QSO, STAR)"
SPGRPVAL,int32,,Value by which spectra are grouped for a coadd,Value by which spectra are grouped for a coadd (e.g. a YEARMMDD night)
STARDENS,float32,,Density (deg-2) of stars in the position from Gaia limited to point-like sources in the range 12 < G < 17,Density (deg-2) of stars in the position from Gaia limited to point-like sources in the range 12 < G < 17 calculated using the desitarget randoms.stellar_density function
STD_FIBER_DEC,float32,arcsec,Std deviation (over exposures) of fiber DEC,Standard deviation (over exposures) of DEC of actual fiber position
STD_FIBER_RA,float32,arcsec,Std deviation (over exposures) of fiber RA,Standard deviation (over exposures) of RA of actual fiber position
SUBPRIORITY,float64,,Random subpriority [0-1) to break assign ties,Random subpriority [0-1) to break assignment ties
SUBTYPE,char[20],,Spectral subtype,Spectral subtype
SUM_CALIB_COUNT_B,float64,,Sum of calibrated flux in B camera,Sum of calibrated flux in B camera
SUM_CALIB_COUNT_R,float64,,Sum of calibrated flux in R camera,Sum of calibrated flux in R camera
SUM_CALIB_COUNT_Z,float64,,Sum of calibrated flux in Z camera,Sum of calibrated flux in Z camera
SUM_FFLAT_COUNT_B,float64,,Sum of fiber-flatfielded counts B camera,Sum of fiber-flatfielded counts B camera
SUM_FFLAT_COUNT_R,float64,,Sum of fiber-flatfielded counts R camera,Sum of fiber-flatfielded counts R camera
SUM_FFLAT_COUNT_Z,float64,,Sum of fiber-flatfielded counts Z camera,Sum of fiber-flatfielded counts Z camera
SUM_RAW_COUNT_B,float64,,Sum of raw counts in B camera,Sum of raw counts in B camera
SUM_RAW_COUNT_R,float64,,Sum of raw counts in R camera,Sum of raw counts in R camera
SUM_RAW_COUNT_Z,float64,,Sum of raw counts in Z camera,Sum of raw counts in Z camera
SUM_SKYSUB_COUNT_B,float64,,Sum of sky-subtracted counts in B camera,Sum of sky-subtracted counts in B camera
SUM_SKYSUB_COUNT_R,float64,,Sum of sky-subtracted counts in R camera,Sum of sky-subtracted counts in R camera
SUM_SKYSUB_COUNT_Z,float64,,Sum of sky-subtracted counts in Z camera,Sum of sky-subtracted counts in Z camera
SURVEY,char[7],,Survey name,"Survey name: cmx, sv1, sv2, sv3, main"
SV1_BGS_TARGET,int64,,BGS (bright time) target sel bitmask for SV1,BGS (bright time program) target selection bitmask for SV1
SV1_DESI_TARGET,int64,,DESI (dark time) target sel bitmask for SV1,DESI (dark time program) target selection bitmask for SV1
SV1_MWS_TARGET,int64,,MWS (bright time) target sel bitmask for SV1,MWS (bright time program) target selection bitmask for SV1
SV1_SCND_TARGET,int64,,Secondary target selection bitmask for SV1,Secondary target selection bitmask for SV1
SV2_BGS_TARGET,int64,,BGS (bright time) target sel bitmask for SV2,BGS (bright time program) target selection bitmask for SV2
SV2_DESI_TARGET,int64,,DESI (dark time) target sel bitmask for SV2,DESI (dark time program) target selection bitmask for SV2
SV2_MWS_TARGET,int64,,MWS (bright time) target sel bitmask for SV2,MWS (bright time program) target selection bitmask for SV2
SV2_SCND_TARGET,int64,,Secondary target selection bitmask for SV2,Secondary target selection bitmask for SV2
SV3_BGS_TARGET,int64,,BGS (bright time) target sel bitmask for SV3,BGS (bright time program) target selection bitmask for SV3
SV3_DESI_TARGET,int64,,DESI (dark time) target sel bitmask for SV3,DESI (dark time program) target selection bitmask for SV3
SV3_MWS_TARGET,int64,,MWS (bright time) target sel bitmask for SV3,MWS (bright time program) target selection bitmask for SV3
SV3_SCND_TARGET,int64,,Secondary target selection bitmask for SV3,Secondary target selection bitmask for SV3
SV_NSPEC,int32,,Number of coadded spectra in SV (SV1+2+3),Number of coadded spectra for this TARGETID in SV (SV1+2+3)
SV_PRIMARY,bool,,True if primary coadded spectrum in SV(1+2+3),Boolean flag (True/False) for the primary coadded spectrum in SV (SV1+2+3)
TARGETID,int64,,Unique DESI target ID,Unique DESI target ID
TARGETID_DATA,int64,,For randoms and mocks: Unique DESI target ID of associated TILELOCID,For randoms and mocks: Unique DESI target ID of associated TILELOCID
TARGET_DEC,float64,deg,Barycentric declination in ICRS,Barycentric declination in ICRS
TARGET_RA,float64,deg,Barycentric right ascension in ICRS,Barycentric right ascension in ICRS
TARGET_STATE,char[*],,Combination of target class+current obs state,Combination of target class and its current observational state
TILEDEC,float64,deg,Barycentric declination of tile center in ICRS,Barycentric declination of tile center in ICRS
TILEID,int32,,Unique DESI tile ID,Unique DESI tile ID
TILELOCID,int64,,Is 10000*TILEID+LOCATION,Is 10000*TILEID+LOCATION
TILELOCIDS,char[*],,Available TILELOCIDs for a target joint by -,TILELOCIDs that the target was available for separated by -
TILELOCID_ASSIGNED,int64,,1 if the TILELOCID is assigned (0=unassigned),0/1 for unassigned/assigned for TILELOCID in question (it could have been assigned to a different target)
TILERA,float64,deg,Barycentric R.A. of tile center in ICRS,Barycentric Right Ascension of tile center in ICRS
TILES,char[*],,Available TILEIDs for a target joined by -,"TILEIDs of those tile, in string form separated by -"
TIMESTAMP,str,s,UTC/ISO time when the target state was updated,UTC/ISO time at which the target state was updated
TOOID,int64,,ID for this target assigned by the CHECKER,ID for this target assigned by the ``CHECKER``
TOO_PRIO,char[2],,High-priority (HI) or low-priority (LO) target,Either HI for a very-high-priority target or LO for a very-low-priority target
TOO_TYPE,char[5],,Type: TILE=special tile; FIBER=fiber-override,Either TILE for a special tile or FIBER for a fiber-override ToO
TSNR2_BGS,float32,,"BGS template (S/N)^2 summed over B,R,Z","BGS template (S/N)^2 summed over B,R,Z"
TSNR2_BGS_B,float32,,BGS B template (S/N)^2,BGS B template (S/N)^2
TSNR2_BGS_R,float32,,BGS R template (S/N)^2,BGS R template (S/N)^2
TSNR2_BGS_Z,float32,,BGS Z template (S/N)^2,BGS Z template (S/N)^2
TSNR2_ELG,float32,,"ELG template (S/N)^2 summed over B,R,Z","ELG template (S/N)^2 summed over B,R,Z"
TSNR2_ELG_B,float32,,ELG B template (S/N)^2,ELG B template (S/N)^2
TSNR2_ELG_R,float32,,ELG R template (S/N)^2,ELG R template (S/N)^2
TSNR2_ELG_Z,float32,,ELG Z template (S/N)^2,ELG Z template (S/N)^2
TSNR2_GPBBACKUP,float64,,Template (S/N)^2 for backup targets in BPB,template (S/N)^2 for backup targets in guider pass band
TSNR2_GPBBACKUP_B,float64,,Template (S/N)^2 for backup targets in GPB (B),template (S/N)^2 for backup targets in guider pass band on B
TSNR2_GPBBACKUP_R,float64,,Template (S/N)^2 for backup targets in GPB (R),template (S/N)^2 for backup targets in guider pass band on R
TSNR2_GPBBACKUP_Z,float64,,Template (S/N)^2 for backup targets in GPB (Z),template (S/N)^2 for backup targets in guider pass band on Z
TSNR2_GPBBRIGHT,float64,,Template (S/N)^2 for bright targets in BPB,template (S/N)^2 for bright targets in guider pass band
TSNR2_GPBBRIGHT_B,float64,,Template (S/N)^2 for bright targets in BPB (B),template (S/N)^2 for bright targets in guider pass band on B
TSNR2_GPBBRIGHT_R,float64,,Template (S/N)^2 for bright targets in BPB (R),template (S/N)^2 for bright targets in guider pass band on R
TSNR2_GPBBRIGHT_Z,float64,,Template (S/N)^2 for bright targets in BPB (Z),template (S/N)^2 for bright targets in guider pass band on Z
TSNR2_GPBDARK,float64,,Template (S/N)^2 for dark targets in BPB,template (S/N)^2 for dark targets in guider pass band
TSNR2_GPBDARK_B,float64,,Template (S/N)^2 for dark targets in BPB (B),template (S/N)^2 for dark targets in guider pass band on B
TSNR2_GPBDARK_R,float64,,Template (S/N)^2 for dark targets in BPB (R),template (S/N)^2 for dark targets in guider pass band on R
TSNR2_GPBDARK_Z,float64,,Template (S/N)^2 for dark targets in BPB (Z),template (S/N)^2 for dark targets in guider pass band on Z
TSNR2_LRG,float32,,"LRG template (S/N)^2 summed over B,R,Z","LRG template (S/N)^2 summed over B,R,Z"
TSNR2_LRG_B,float32,,LRG B template (S/N)^2,LRG B template (S/N)^2
TSNR2_LRG_R,float32,,LRG R template (S/N)^2,LRG R template (S/N)^2
TSNR2_LRG_Z,float32,,LRG Z template (S/N)^2,LRG Z template (S/N)^2
TSNR2_LYA,float32,,"LYA template (S/N)^2 summed over B,R,Z","LYA template (S/N)^2 summed over B,R,Z"
TSNR2_LYA_B,float32,,LYA B template (S/N)^2,LYA B template (S/N)^2
TSNR2_LYA_R,float32,,LYA R template (S/N)^2,LYA R template (S/N)^2
TSNR2_LYA_Z,float32,,LYA Z template (S/N)^2,LYA Z template (S/N)^2
TSNR2_QSO,float32,,"QSO template (S/N)^2 summed over B,R,Z","QSO template (S/N)^2 summed over B,R,Z"
TSNR2_QSO_B,float32,,QSO B template (S/N)^2,QSO B template (S/N)^2
TSNR2_QSO_R,float32,,QSO R template (S/N)^2,QSO R template (S/N)^2
TSNR2_QSO_Z,float32,,QSO Z template (S/N)^2,QSO Z template (S/N)^2
TYPE,char[4],,Tractor morphological model type (MORPHTYPE),Morphological Model type from Tractor; renamed MORPHTYPE in most files
URAT_ID,int64,,ID in URAT catalog if applicable (ex: no Gaia),ID in the URAT catalog for sources where URAT supplemented missing Gaia astrometric information
URAT_SEP,float32,arcsec,"Separation b/w URAT and Gaia sources, if appl.",Separation between URAT and Gaia sources where URAT supplemented missing Gaia astrometric information
VAR_A_MGII,float32,,Variance of MgII fit amplitude parameter A,Variance of MgII fit amplitude parameter A
VAR_B_MGII,float32,,Variance of MgII fit offset parameter B,Variance of MgII fit offset parameter B
VAR_SIGMA_MGII,float32,,Variance of MgII fit width parameter sigma,Variance of MgII fit width parameter sigma
VERSION,char[14],,Tag of desitarget used to make target catalog,Tag of desitarget used to create the target catalog
WEIGHT,float64,,The combination of all weights to use,The combination of all weights to use
WEIGHT_COMP,float64,,Completeness weight accounting for the local chance of being assigned a fiber,Completeness weight accounting for the local chance of being assigned a fiber
WEIGHT_FKP,float64,,"1/(1+NZ*P0), with P0 different for each tracer","1/(1+NZ*P0), with P0 different for each tracer"
WEIGHT_FKP_NTILE,float64,,Mean FKP weights as a function of the number of overlapping tiles in the PIP version LSS catalogs,Mean FKP weights as a function of the number of overlapping tiles in the PIP version LSS catalogs (to be used in the angular pair-counts used for angular up-weighting)
WEIGHT_IMLIN,float64,,Imaging systematics weights derived with the eBOSS linear regression method,Imaging systematics weights derived with the eBOSS linear regression method
WEIGHT_NTILE,float64,,Effective weight as a function of the number of overlapping tiles in the PIP version LSS catalogs,Effective weight as a function of the number of overlapping tiles in the PIP version LSS catalogs (to be used in the angular pair-counts used for angular up-weighting)
WEIGHT_RESCALED,float64,,Rescaled weight when unifying different targets into a single frame,Rescaled weight when unifying different targets into a single frame
WEIGHT_RF,float64,,Imaging systematics weights derived with the regressis random forest regression method,Imaging systematics weights derived with the regressis random forest regression method
WEIGHT_SN,float64,,Imaging systematics weights derived with the sysnet NN regression method,Imaging systematics weights derived with the sysnet NN regression method
WEIGHT_SYS,float64,,Correction for imaging conditions; RF method,"Correction for fluctuations in projected density with imaging conditions, from random forrest method"
WEIGHT_SYSEB,float64,,Corr for imaging conditions; eBOSS lin regress,"Correction for fluctuations in projected density with imaging conditions, from linear regression method applied to eBOSS"
WEIGHT_ZFAIL,float64,,Should be all 1 at this point for main survey,Should be all 1 at this point for main survey
WISEMASK_W1,byte,,Bitwise mask for WISE W1 data,Bitwise mask for WISE W1 data
WISEMASK_W2,byte,,Bitwise mask for WISE W2 data,Bitwise mask for WISE W2 data
Z,float64,,Redshift measured by Redrock,Redshift measured by Redrock
ZCAT_NSPEC,int32,,Nb of coadded spectra for TARGETID in catalog,Number of times this TARGETID appears in this catalog
ZCAT_PRIMARY,bool,,True if primary coadded spectrum in catalog,Boolean flag (True/False) for the primary coadded spectrum in this zcatalog
ZERR,float64,,Redshift error from redrock,Redshift error from redrock
ZPOSSLOC,bool,,Whether location is possible for target class,True/False whether the location could have been assigned to the given target class
ZTILEID,int32,,ID of latest tile that updated target state,ID of tile that most recently updated targets state
ZWARN,int64,,Redshift warning bitmask from Redrock,Redshift warning bitmask from Redrock
ZWARN_MTL,int64,,ZWARN from the zmtl file (contains extra bits),The ZWARN from the zmtl file (contains extra bits)
Z_CIII,float64,,Redshift estimated by QuasarNET with CIII line,Redshift estimated by QuasarNET with CIII line
Z_CIV,float64,,Redshift estimated by QuasarNET with CIV line,Redshift estimated by QuasarNET with CIV line
Z_HP,float64,,Redshift from Healpix coadd,Redshift from Healpix coadd
Z_Halpha,float64,,Redshift estimated by QuasarNET w\ Halpha line,Redshift estimated by QuasarNET with Halpha line
Z_Hbeta,float64,,Redshift estimated by QuasarNET w\ Hbeta line,Redshift estimated by QuasarNET with Hbeta line
Z_LYA,float64,,Redshift estimated by QuasarNET with LyA line,Redshift estimated by QuasarNET with LyA line
Z_MgII,float64,,Redshift estimated by QuasarNET with MgII line,Redshift estimated by QuasarNET with MgII line
Z_QN,float64,,Redshift by QuasarNET; highest confidence line,Redshift measured by QuasarNET using line with highest confidence
Z_QN_CONF,float64,,Redshift confidence from QuasarNET,Redshift confidence from QuasarNET
Z_RR,float64,,Redshift collected from redrock file,Redshift collected from redrock file
Z_not4clus,float64,,Redshift that eventually gets propagated as Z to the clustering catalogs (the not4clus aids in the blinding process),Redshift that eventually gets propagated as Z to the clustering catalogs (the not4clus aids in the blinding process)<|MERGE_RESOLUTION|>--- conflicted
+++ resolved
@@ -332,12 +332,8 @@
 PSFSIZE_G,float32,arcsec,Median g-band PSF size of BRICK_PRIMARY objs,Median PSF size evaluated at the BRICK_PRIMARY objects in this brick in g-band
 PSFSIZE_R,float32,arcsec,Median r-band PSF size of BRICK_PRIMARY objs,Median PSF size evaluated at the BRICK_PRIMARY objects in this brick in r-band
 PSFSIZE_Z,float32,arcsec,Median z-band PSF size of BRICK_PRIMARY objs,Median PSF size evaluated at the BRICK_PRIMARY objects in this brick in z-band
-<<<<<<< HEAD
-PSF_TO_FIBER_SPECFLUX,float64,,PSF light fraction within fiber (given seeing),fraction of light from point-like source captured by 1.5 arcsec diameter fiber given atmospheric seeing
+PSF_TO_FIBER_SPECFLUX,float64,,PSF light fraction in fiber (given seeing),Fraction of light from point-like source captured by 1.5 arcsec diameter fiber given atmospheric seeing
 QSO_MASKBITS,int32,,QSO Bitwise mask from imaging for potential issues, QSO Bitwise mask from the imaging indicating potential issue or blending
-=======
-PSF_TO_FIBER_SPECFLUX,float64,,PSF light fraction in fiber (given seeing),Fraction of light from point-like source captured by 1.5 arcsec diameter fiber given atmospheric seeing
->>>>>>> 9b94c46b
 RA,float64,deg,Barycentric Right Ascension in ICRS,Barycentric Right Ascension in ICRS
 RA_IVAR,float32,deg^-2,Inv variance of RA; w/o cos(dec) or astrom err,"Inverse variance of RA (no cosine term!), excluding astrometric calibration errors"
 REF_CAT,char[2],,"Ref catalog (T2=Tycho-2, G2=Gaia DR2, L2=SGA)","Reference catalog source for star: T2 for Tycho-2, G2 for Gaia DR2, L2 for the SGA, empty otherwise"
