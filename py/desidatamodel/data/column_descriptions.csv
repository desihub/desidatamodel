--- conflicted
+++ resolved
@@ -273,12 +273,7 @@
 SHAPE_R,float32,arcsec,Half-light radius of galaxy model (>0)
 SHAPE_R_IVAR,float32,arcsec^-2,Inverse variance of SHAPE_R
 SIGMA_MGII,float32,Angstrom,Fitted parameter SIGMA (linewidth) by MgII fitter (in angstrom?)
-<<<<<<< HEAD
-SPECTYPE,char[6],,Spectype from redrock file
-=======
-sort,,,Number constructed to sort the table prior to cutting to unique TARGETID
 SPECTYPE,char[6],,"Spectral type of Redrock best fit template (e.g. GALAXY, QSO, STAR)"
->>>>>>> 8f99ae8c
 SPGRPVAL,int32,,Value by which spectra are grouped for a coadd (e.g. a YEARMMDD night)
 STD_FIBER_DEC,float32,arcsec,Standard deviation (over exposures) of DEC of actual fiber position
 STD_FIBER_RA,float32,arcsec,Standard deviation (over exposures) of RA of actual fiber position
@@ -354,12 +349,7 @@
 Z_Hbeta,float64,,Redshift estimated by QuasarNET with Hbeta line
 Z_LYA,float64,,Redshift estimated by QuasarNET with LyA line
 Z_MgII,float64,,Redshift estimated by QuasarNET with MgII line
-<<<<<<< HEAD
-Z_QN,float64,,Redshift measured by QuasarNET
-=======
-Z_not4clus,float64,,Redshift name changed after vetos are applied
 Z_QN,float64,,Redshift measured by QuasarNET using line with highest confidence
->>>>>>> 8f99ae8c
 Z_QN_CONF,float64,,Redshift confidence from QuasarNET
 Z_QN_QF,float64,,
 Z_RR,float64,,Redshift collected from redrock file
