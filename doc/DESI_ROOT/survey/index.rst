--- conflicted
+++ resolved
@@ -10,8 +10,5 @@
    :maxdepth: 1
 
    fiberassign/index
-<<<<<<< HEAD
    catalogs/index
-=======
-   GFA/index
->>>>>>> 9b94c46b
+   GFA/index